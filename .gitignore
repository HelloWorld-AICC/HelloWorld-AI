model/.env
venv
<<<<<<< HEAD
new_env
=======
new_env
>>>>>>> 2723d1d8
<|MERGE_RESOLUTION|>--- conflicted
+++ resolved
@@ -1,7 +1,3 @@
 model/.env
 venv
-<<<<<<< HEAD
-new_env
-=======
-new_env
->>>>>>> 2723d1d8
+new_env